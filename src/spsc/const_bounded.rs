--- conflicted
+++ resolved
@@ -10,19 +10,17 @@
 use crate::number_types::{
     CachePaddedLongAtomic, LongAtomic, LongNumber, NotCachePaddedLongAtomic,
 };
+use crate::single_producer::SingleProducer;
+use crate::suspicious_orders::SUSPICIOUS_RELAXED_ACQUIRE;
+use crate::LockFreePushManyErr;
 use std::marker::PhantomData;
 use std::mem::{needs_drop, MaybeUninit};
 use std::ops::Deref;
-use std::sync::atomic::Ordering::{Acquire, Relaxed, Release};
+use std::sync::atomic::Ordering::{Acquire, Release};
 use std::{ptr, slice};
-use crate::{LockFreePopErr, LockFreePushErr, LockFreePushManyErr};
-use crate::spmc_producer::SPMCProducer;
-<<<<<<< HEAD
-use crate::suspicious_orders::SUSPICIOUS_RELAXED_ACQUIRE;
+
 // TODO add caching head + tail
 
-=======
->>>>>>> 3d1427ac
 // Don't care about ABA because we can count that 16-bit and 32-bit processors never
 // insert + read (2 ^ 16) - 1 or (2 ^ 32) - 1 values while some consumer is preempted.
 // For 32-bit:
@@ -50,14 +48,11 @@
 ///
 /// Functions [`new_bounded`] and [`new_cache_padded_bounded`] allocate the
 /// [`SPSCBoundedQueue`] on the heap in [`LightArc`] and provide separate producer and consumer.
-/// It hurts the performance if you don't need to allocate the queue separately but improves 
+/// It hurts the performance if you don't need to allocate the queue separately but improves
 /// the readability when you need to separate producer and consumer logic and share them.
-///
-/// It doesn't implement the [`Producer`] and [`Consumer`] traits because all producer and consumer
-/// methods are unsafe (can be called only by one thread for each).
 #[repr(C)]
 pub struct SPSCBoundedQueue<
-    T,
+    T: Send,
     const CAPACITY: usize,
     AtomicWrapper: Deref<Target = LongAtomic> + Default = NotCachePaddedLongAtomic,
 > {
@@ -66,7 +61,7 @@
     buffer: [MaybeUninit<T>; CAPACITY],
 }
 
-impl<T, const CAPACITY: usize, AtomicWrapper: Deref<Target = LongAtomic> + Default>
+impl<T: Send, const CAPACITY: usize, AtomicWrapper: Deref<Target = LongAtomic> + Default>
     SPSCBoundedQueue<T, CAPACITY, AtomicWrapper>
 {
     /// Creates a new [`SPSCBoundedQueue`].
@@ -104,7 +99,7 @@
 }
 
 // Producer
-impl<T, const CAPACITY: usize, AtomicWrapper: Deref<Target = LongAtomic> + Default>
+impl<T: Send, const CAPACITY: usize, AtomicWrapper: Deref<Target = LongAtomic> + Default>
     SPSCBoundedQueue<T, CAPACITY, AtomicWrapper>
 {
     /// Pushes a slice into the queue. Returns a new tail (not index).
@@ -138,11 +133,7 @@
     /// This method should be called the only producer.
     #[inline]
     pub unsafe fn producer_len(&self) -> usize {
-<<<<<<< HEAD
         let head = self.head.load(SUSPICIOUS_RELAXED_ACQUIRE);
-=======
-        let head = self.head.load(Relaxed);
->>>>>>> 3d1427ac
         let tail = unsafe { self.tail.unsync_load() }; // only the producer can change tail
 
         Self::len(head, tail)
@@ -171,13 +162,8 @@
     /// This method should be called the only producer.
     #[inline]
     pub unsafe fn producer_maybe_push(&self, value: T) -> Result<(), T> {
-<<<<<<< HEAD
         let tail = unsafe { self.tail.unsync_load() }; // only the producer can change tail
         let head = self.head.load(SUSPICIOUS_RELAXED_ACQUIRE);
-=======
-        let head = self.head.load(Acquire);
-        let tail = unsafe { self.tail.unsync_load() }; // only the producer can change tail
->>>>>>> 3d1427ac
 
         if unlikely(Self::len(head, tail) == CAPACITY) {
             return Err(value);
@@ -201,10 +187,6 @@
         if cfg!(debug_assertions) {
             let tail = unsafe { self.tail.unsync_load() }; // only the producer can change tail
             let head = self.head.load(Acquire);
-<<<<<<< HEAD
-=======
-            let tail = unsafe { self.tail.unsync_load() }; // only the producer can change tail
->>>>>>> 3d1427ac
 
             debug_assert!(Self::len(head, tail) + first.len() + last.len() <= CAPACITY);
         }
@@ -226,13 +208,8 @@
     /// This method should be called the only producer.
     #[inline]
     pub unsafe fn producer_maybe_push_many(&self, slice: &[T]) -> Result<(), ()> {
-<<<<<<< HEAD
         let mut tail = unsafe { self.tail.unsync_load() }; // only the producer can change tail
         let head = self.head.load(SUSPICIOUS_RELAXED_ACQUIRE);
-=======
-        let head = self.head.load(Acquire);
-        let mut tail = unsafe { self.tail.unsync_load() }; // only the producer can change tail
->>>>>>> 3d1427ac
 
         if unlikely(Self::len(head, tail) + slice.len() > CAPACITY) {
             return Err(()); // don't have enough space
@@ -270,18 +247,12 @@
             unsafe { self.tail.unsync_load() }, // only the producer can change tail
             right,
         );
-        new_tail = Self::copy_slice(
-            self.buffer_mut_thin_ptr().cast(),
-            new_tail,
-            left,
-        );
+        new_tail = Self::copy_slice(self.buffer_mut_thin_ptr().cast(), new_tail, left);
 
         let should_commit = condition();
         match should_commit {
             Ok(res) => {
-                self
-                    .tail
-                    .store(new_tail, Release);
+                self.tail.store(new_tail, Release);
 
                 Ok(res)
             }
@@ -291,7 +262,7 @@
 }
 
 // Consumers
-impl<T, const CAPACITY: usize, AtomicWrapper: Deref<Target = LongAtomic> + Default>
+impl<T: Send, const CAPACITY: usize, AtomicWrapper: Deref<Target = LongAtomic> + Default>
     SPSCBoundedQueue<T, CAPACITY, AtomicWrapper>
 {
     /// Returns the number of values in the queue.
@@ -356,7 +327,7 @@
     /// # Panics
     ///
     /// If `dst` is not empty.
-    pub unsafe fn steal_into(&self, dst: &impl SPMCProducer<T>) -> usize {
+    pub unsafe fn steal_into(&self, dst: &impl SingleProducer<T>) -> usize {
         if cfg!(debug_assertions) {
             assert!(
                 dst.is_empty(),
@@ -367,7 +338,7 @@
         let src_head = unsafe { self.head.unsync_load() }; // only consumer can change head
         let src_tail = self.tail.load(Acquire);
         let n = Self::len(src_head, src_tail) / 2;
-        
+
         if !cfg!(feature = "always_steal") && n < 4 || n == 0 {
             // we don't steal less than 4 by default
             // because else we may lose more because of cache locality and NUMA awareness
@@ -393,12 +364,12 @@
                 )
             }
         };
-        
+
         unsafe {
             let _ = dst.copy_and_commit_if::<_, _, ()>(src_right, src_left, || {
                 self.head
                     .store(src_head.wrapping_add(n as LongNumber), Release);
-                
+
                 Ok(())
             });
         }
@@ -407,7 +378,7 @@
     }
 }
 
-impl<T, const CAPACITY: usize, AtomicWrapper: Deref<Target = LongAtomic> + Default> Default
+impl<T: Send, const CAPACITY: usize, AtomicWrapper: Deref<Target = LongAtomic> + Default> Default
     for SPSCBoundedQueue<T, CAPACITY, AtomicWrapper>
 {
     fn default() -> Self {
@@ -415,21 +386,22 @@
     }
 }
 
-unsafe impl<T, const CAPACITY: usize, AtomicWrapper> Sync
+unsafe impl<T: Send, const CAPACITY: usize, AtomicWrapper> Sync
     for SPSCBoundedQueue<T, CAPACITY, AtomicWrapper>
 where
     AtomicWrapper: Deref<Target = LongAtomic> + Default,
 {
 }
 #[allow(clippy::non_send_fields_in_send_ty, reason = "We guarantee it is Send")]
-unsafe impl<T, const CAPACITY: usize, AtomicWrapper> Send
+unsafe impl<T: Send, const CAPACITY: usize, AtomicWrapper> Send
     for SPSCBoundedQueue<T, CAPACITY, AtomicWrapper>
 where
     AtomicWrapper: Deref<Target = LongAtomic> + Default,
 {
 }
 
-impl<T, const CAPACITY: usize, AtomicWrapper> Drop for SPSCBoundedQueue<T, CAPACITY, AtomicWrapper>
+impl<T: Send, const CAPACITY: usize, AtomicWrapper> Drop
+    for SPSCBoundedQueue<T, CAPACITY, AtomicWrapper>
 where
     AtomicWrapper: Deref<Target = LongAtomic> + Default,
 {
@@ -460,11 +432,11 @@
 macro_rules! generate_spsc_producer_and_consumer {
     ($producer_name:ident, $consumer_name:ident, $atomic_wrapper:ty) => {
         /// The producer of the [`SPSCBoundedQueue`].
-        pub struct $producer_name<T, const CAPACITY: usize> {
+        pub struct $producer_name<T: Send, const CAPACITY: usize> {
             inner: LightArc<SPSCBoundedQueue<T, CAPACITY, $atomic_wrapper>>,
             _non_sync: PhantomData<*const ()>,
         }
-        
+
         impl<T: Send, const CAPACITY: usize> $crate::Producer<T> for $producer_name<T, CAPACITY> {
             #[inline]
             fn capacity(&self) -> usize {
@@ -492,27 +464,44 @@
             }
         }
 
-        impl<T: Send, const CAPACITY: usize> $crate::single_producer::SingleProducer<T> for $producer_name<T, CAPACITY> {
-            unsafe fn copy_and_commit_if<F, FSuccess, FError>(&self, right: &[T], left: &[T], f: F) -> Result<FSuccess, FError>
+        impl<T: Send, const CAPACITY: usize> $crate::single_producer::SingleProducer<T>
+            for $producer_name<T, CAPACITY>
+        {
+            unsafe fn copy_and_commit_if<F, FSuccess, FError>(
+                &self,
+                right: &[T],
+                left: &[T],
+                f: F,
+            ) -> Result<FSuccess, FError>
             where
-                F: FnOnce() -> Result<FSuccess, FError>
+                F: FnOnce() -> Result<FSuccess, FError>,
             {
                 unsafe { self.inner.producer_copy_and_commit_if(right, left, f) }
             }
         }
-        
-        impl<T: Send, const CAPACITY: usize> $crate::LockFreeProducer<T> for $producer_name<T, CAPACITY> {
-            unsafe fn lock_free_maybe_push_many(&self, slice: &[T]) -> Result<(), LockFreePushManyErr> {
-                self.maybe_push_many(slice).map_err(|_| $crate::lock_free_errors::LockFreePushManyErr::NotEnoughSpace)
-            }
-        }
-        
-        impl<T: Send, const CAPACITY: usize> $crate::single_producer::SingleLockFreeProducer<T> for $producer_name<T, CAPACITY> {}
+
+        impl<T: Send, const CAPACITY: usize> $crate::LockFreeProducer<T>
+            for $producer_name<T, CAPACITY>
+        {
+            unsafe fn lock_free_maybe_push_many(
+                &self,
+                slice: &[T],
+            ) -> Result<(), LockFreePushManyErr> {
+                self.inner
+                    .producer_maybe_push_many(slice)
+                    .map_err(|_| $crate::lock_free_errors::LockFreePushManyErr::NotEnoughSpace)
+            }
+        }
+
+        impl<T: Send, const CAPACITY: usize> $crate::single_producer::SingleLockFreeProducer<T>
+            for $producer_name<T, CAPACITY>
+        {
+        }
 
         unsafe impl<T: Send, const CAPACITY: usize> Send for $producer_name<T, CAPACITY> {}
 
         /// The consumer of the [`SPSCBoundedQueue`].
-        pub struct $consumer_name<T, const CAPACITY: usize> {
+        pub struct $consumer_name<T: Send, const CAPACITY: usize> {
             inner: LightArc<SPSCBoundedQueue<T, CAPACITY, $atomic_wrapper>>,
             _non_sync: PhantomData<*const ()>,
         }
@@ -527,32 +516,43 @@
             fn len(&self) -> usize {
                 unsafe { self.inner.consumer_len() }
             }
-            
+
             fn pop_many(&self, dst: &mut [MaybeUninit<T>]) -> usize {
                 unsafe { self.inner.consumer_pop_many(dst) }
             }
 
             #[inline(never)]
-            fn steal_into(&self, dst: &impl $crate::single_consumer::SingleProducer<T>) -> usize {
+            fn steal_into(&self, dst: &impl $crate::single_producer::SingleProducer<T>) -> usize {
                 unsafe { self.inner.steal_into(dst) }
             }
         }
-        
-        impl<T: Send, const CAPACITY: usize> $crate::LockFreeConsumer<T> for $consumer_name<T, CAPACITY> {
+
+        impl<T: Send, const CAPACITY: usize> $crate::LockFreeConsumer<T>
+            for $consumer_name<T, CAPACITY>
+        {
             #[inline]
             fn lock_free_pop_many(&self, dst: &mut [MaybeUninit<T>]) -> (usize, bool) {
-                (self.pop_many(dst), false)
-            }
-            
+                unsafe { (self.inner.consumer_pop_many(dst), false) }
+            }
+
             #[inline(never)]
-            fn lock_free_steal(&self, dst: &impl Producer<T>) -> (usize, bool) {
-                (self.steal_into(dst), false)                
-            }
-        }
-        
-        impl<T: Send, const CAPACITY: usize> $crate::single_consumer::SingleConsumer<T> for $consumer_name<T, CAPACITY> {}
-        
-        impl<T: Send, const CAPACITY: usize> $crate::single_consumer::SingleLockFreeConsumer<T> for $consumer_name<T, CAPACITY> {}
+            fn lock_free_steal_into(
+                &self,
+                dst: &impl $crate::single_producer::SingleLockFreeProducer<T>,
+            ) -> (usize, bool) {
+                unsafe { (self.inner.steal_into(dst), false) }
+            }
+        }
+
+        impl<T: Send, const CAPACITY: usize> $crate::single_consumer::SingleConsumer<T>
+            for $consumer_name<T, CAPACITY>
+        {
+        }
+
+        impl<T: Send, const CAPACITY: usize> $crate::single_consumer::SingleLockFreeConsumer<T>
+            for $consumer_name<T, CAPACITY>
+        {
+        }
 
         unsafe impl<T: Send, const CAPACITY: usize> Send for $consumer_name<T, CAPACITY> {}
     };
@@ -579,11 +579,14 @@
 ///
 /// # Bounded queue vs. [`unbounded queue`](crate::spsc::new_unbounded)
 ///
-/// - [`maybe_push`](Producer::maybe_push), [`maybe_push_many`](Producer::maybe_push_many)
+/// - [`maybe_push`](crate::Producer::maybe_push),
+///   [`maybe_push_many`](crate::Producer::maybe_push_many)
 ///   can return an error only for `bounded` queue.
-/// - [`Consumer::steal_into`] and [`Consumer::pop_many`] can pop zero values even if the source
+/// - [`Consumer::steal_into`](crate::Consumer::steal_into)
+///   and [`Consumer::pop_many`](crate::Consumer::pop_many) can pop zero values even if the source
 ///   queue is not empty for `unbounded` queue.
-/// - [`Consumer::capacity`] and [`Consumer::len`] can return old values for `unbounded` queue.
+/// - [`Consumer::capacity`](crate::Consumer::capacity)
+///   and [`Consumer::len`](crate::Consumer::len) can return old values for `unbounded` queue.
 /// - All methods of `bounded` queue work much faster than all methods of `unbounded` queue.
 ///
 /// # Cache padding
@@ -611,7 +614,7 @@
 /// assert_eq!(unsafe { slice[0].assume_init() }, 1);
 /// assert_eq!(unsafe { slice[1].assume_init() }, 2);
 /// ```
-pub fn new_bounded<T, const CAPACITY: usize>(
+pub fn new_bounded<T: Send, const CAPACITY: usize>(
 ) -> (SPSCProducer<T, CAPACITY>, SPSCConsumer<T, CAPACITY>) {
     let queue = LightArc::new(SPSCBoundedQueue::new());
 
@@ -644,11 +647,14 @@
 ///
 /// # Bounded queue vs. [`unbounded queue`](crate::spsc::new_unbounded)
 ///
-/// - [`maybe_push`](Producer::maybe_push), [`maybe_push_many`](Producer::maybe_push_many)
+/// - [`maybe_push`](crate::Producer::maybe_push),
+///   [`maybe_push_many`](crate::Producer::maybe_push_many)
 ///   can return an error only for `bounded` queue.
-/// - [`Consumer::steal_into`] and [`Consumer::pop_many`] can pop zero values even if the source
+/// - [`Consumer::steal_into`](crate::Consumer::steal_into)
+///   and [`Consumer::pop_many`](crate::Consumer::pop_many) can pop zero values even if the source
 ///   queue is not empty for `unbounded` queue.
-/// - [`Consumer::capacity`] and [`Consumer::len`] can return old values for `unbounded` queue.
+/// - [`Consumer::capacity`](crate::Consumer::capacity)
+///   and [`Consumer::len`](crate::Consumer::len) can return old values for `unbounded` queue.
 /// - All methods of `bounded` queue work much faster than all methods of `unbounded` queue.
 ///
 /// # Cache padding
@@ -676,7 +682,7 @@
 /// assert_eq!(unsafe { slice[0].assume_init() }, 1);
 /// assert_eq!(unsafe { slice[1].assume_init() }, 2);
 /// ```
-pub fn new_cache_padded_bounded<T, const CAPACITY: usize>() -> (
+pub fn new_cache_padded_bounded<T: Send, const CAPACITY: usize>() -> (
     CachePaddedSPSCProducer<T, CAPACITY>,
     CachePaddedSPSCConsumer<T, CAPACITY>,
 ) {
@@ -697,8 +703,8 @@
 #[cfg(test)]
 mod tests {
     use super::*;
+    use crate::{Consumer, LockFreeConsumer, LockFreeProducer, Producer};
     use std::collections::VecDeque;
-    use crate::{Consumer, Producer};
 
     const CAPACITY: usize = 256;
 
@@ -706,10 +712,7 @@
     fn test_spsc_bounded_size() {
         let queue = SPSCBoundedQueue::<u8, CAPACITY>::new();
 
-        assert_eq!(
-            size_of_val(&queue),
-            CAPACITY + size_of::<LongAtomic>() * 2
-        );
+        assert_eq!(size_of_val(&queue), CAPACITY + size_of::<LongAtomic>() * 2);
 
         let cache_padded_queue = SPSCBoundedQueue::<u8, CAPACITY, CachePaddedLongAtomic>::new();
 
@@ -796,4 +799,85 @@
             }
         }
     }
+
+    #[test]
+    fn test_spsc_lock_free_bounded_seq_insertions() {
+        let (producer, consumer) = new_bounded::<_, CAPACITY>();
+
+        for i in 0..CAPACITY * 100 {
+            producer.lock_free_maybe_push(i).unwrap();
+
+            assert_eq!(consumer.lock_free_pop().unwrap(), i);
+        }
+
+        for i in 0..CAPACITY {
+            producer.lock_free_maybe_push(i).unwrap();
+        }
+
+        assert_eq!(consumer.len(), CAPACITY);
+        assert_eq!(producer.len(), CAPACITY);
+        assert_eq!(consumer.capacity(), CAPACITY);
+    }
+
+    #[test]
+    fn test_spsc_lock_free_bounded_stealing() {
+        const TRIES: usize = 10;
+
+        let (producer1, consumer1) = new_bounded::<_, CAPACITY>();
+        let (producer2, consumer2) = new_bounded::<_, CAPACITY>();
+
+        let mut stolen = VecDeque::new();
+
+        for _ in 0..TRIES * 2 {
+            for i in 0..CAPACITY / 2 {
+                producer1.lock_free_maybe_push(i).unwrap();
+            }
+
+            consumer1.lock_free_steal_into(&producer2);
+
+            while let Ok(task) = consumer2.lock_free_pop() {
+                stolen.push_back(task);
+            }
+        }
+
+        assert!(producer2.is_empty());
+
+        let mut count = 0;
+
+        while let Ok(_) = consumer1.lock_free_pop() {
+            count += 1;
+        }
+
+        assert_eq!(count + stolen.len(), CAPACITY * TRIES);
+    }
+
+    #[test]
+    fn test_spsc_lock_free_bounded_many() {
+        const BATCH_SIZE: usize = 30;
+        const N: usize = BATCH_SIZE * 100;
+
+        let (producer, consumer) = new_bounded::<_, CAPACITY>();
+
+        for i in 0..N / BATCH_SIZE {
+            let slice = (0..BATCH_SIZE)
+                .map(|j| i * BATCH_SIZE + j)
+                .collect::<Vec<_>>();
+
+            unsafe {
+                producer.lock_free_maybe_push_many(&*slice).unwrap();
+            }
+
+            let mut slice = [MaybeUninit::uninit(); BATCH_SIZE];
+            assert_eq!(
+                consumer.lock_free_pop_many(slice.as_mut_slice()),
+                (BATCH_SIZE, false)
+            );
+
+            for j in 0..BATCH_SIZE {
+                let index = i * BATCH_SIZE + j;
+
+                assert_eq!(unsafe { slice[j].assume_init() }, index);
+            }
+        }
+    }
 }